--- conflicted
+++ resolved
@@ -822,7 +822,6 @@
     isactive: Mapped[bool] = mapped_column(Boolean, nullable=False, server_default=text("true"))
 
 
-<<<<<<< HEAD
 # ============================================================================
 # Subscription-related models and enums
 # ============================================================================
@@ -832,7 +831,6 @@
 from app.models.plan import Plan
 from app.models.subscription import Subscription
 from app.models.subscription_enums import LicenseStatus, SubscriptionStatus
-=======
 class Support(AuditMixin, Base):
     """Support contact table (tbl_support)."""
     __tablename__ = "tbl_support"
@@ -845,5 +843,4 @@
     # Property for backward compatibility
     @property
     def created_at(self) -> datetime:
-        return self.created_date
->>>>>>> daeb38e8
+        return self.created_date